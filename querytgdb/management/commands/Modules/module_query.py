--- conflicted
+++ resolved
@@ -24,15 +24,10 @@
         'db_tf_id__db_tf_agi', 'edge_id__edge_name', 'target_id__agi_id', 'ref_id__ref_id'))
 
     rs_pd_tmp = pd.DataFrame(rs, columns=['TF', 'EDGE', 'TARGET', 'REFID'])
-
-<<<<<<< HEAD
-    rs_pd = rs_pd_tmp.loc[rs_pd_tmp.REFID.isin(rs_meta_list)]
-=======
     if rs_meta_list:
-        rs_pd= rs_pd_tmp.loc[rs_pd_tmp.REFID.isin(rs_meta_list)]
+        rs_pd = rs_pd_tmp.loc[rs_pd_tmp.REFID.isin(rs_meta_list)]
     else:
-        rs_pd= rs_pd_tmp
->>>>>>> 9fb73e07
+        rs_pd = rs_pd_tmp
 
     list_ref_id = rs_pd.REFID.unique()
     # print('list_ref_id= ',list_ref_id)
